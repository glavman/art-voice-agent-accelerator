<<<<<<< HEAD
# ============================================================================
# KEY VAULT
# ============================================================================

resource "azurerm_key_vault" "main" {
  name                       = local.resource_names.key_vault
  location                   = azurerm_resource_group.main.location
  resource_group_name        = azurerm_resource_group.main.name
  tenant_id                  = data.azuread_client_config.current.tenant_id
  sku_name                   = "standard"
  soft_delete_retention_days = 7
  purge_protection_enabled   = false

  enable_rbac_authorization     = true
  public_network_access_enabled = true

  tags = local.tags
}

# Key Vault Administrator role for deployment principal
resource "azurerm_role_assignment" "keyvault_admin" {
  scope                = azurerm_key_vault.main.id
  role_definition_name = "Key Vault Administrator"
  principal_id         = local.principal_id
}

# Key Vault Secrets User role for backend identity
resource "azurerm_role_assignment" "keyvault_backend_secrets" {
  scope                = azurerm_key_vault.main.id
  role_definition_name = "Key Vault Secrets User"
  principal_id         = azurerm_user_assigned_identity.backend.principal_id
}
=======
# ============================================================================
# KEY VAULT
# ============================================================================

resource "azurerm_key_vault" "main" {
  name                       = local.resource_names.key_vault
  location                   = azurerm_resource_group.main.location
  resource_group_name        = azurerm_resource_group.main.name
  tenant_id                  = data.azuread_client_config.current.tenant_id
  sku_name                   = "standard"
  soft_delete_retention_days = 7
  purge_protection_enabled   = false

  enable_rbac_authorization     = true
  public_network_access_enabled = true

  tags = local.tags
}

# Key Vault Administrator role for deployment principal
resource "azurerm_role_assignment" "keyvault_admin" {
  scope                = azurerm_key_vault.main.id
  role_definition_name = "Key Vault Administrator"
  principal_id         = local.principal_id
}

# Key Vault Secrets User role for backend identity
resource "azurerm_role_assignment" "keyvault_backend_secrets" {
  scope                = azurerm_key_vault.main.id
  role_definition_name = "Key Vault Secrets User"
  principal_id         = azurerm_user_assigned_identity.backend.principal_id
}
>>>>>>> 13a5ea9a
<|MERGE_RESOLUTION|>--- conflicted
+++ resolved
@@ -1,4 +1,3 @@
-<<<<<<< HEAD
 # ============================================================================
 # KEY VAULT
 # ============================================================================
@@ -30,38 +29,4 @@
   scope                = azurerm_key_vault.main.id
   role_definition_name = "Key Vault Secrets User"
   principal_id         = azurerm_user_assigned_identity.backend.principal_id
-}
-=======
-# ============================================================================
-# KEY VAULT
-# ============================================================================
-
-resource "azurerm_key_vault" "main" {
-  name                       = local.resource_names.key_vault
-  location                   = azurerm_resource_group.main.location
-  resource_group_name        = azurerm_resource_group.main.name
-  tenant_id                  = data.azuread_client_config.current.tenant_id
-  sku_name                   = "standard"
-  soft_delete_retention_days = 7
-  purge_protection_enabled   = false
-
-  enable_rbac_authorization     = true
-  public_network_access_enabled = true
-
-  tags = local.tags
-}
-
-# Key Vault Administrator role for deployment principal
-resource "azurerm_role_assignment" "keyvault_admin" {
-  scope                = azurerm_key_vault.main.id
-  role_definition_name = "Key Vault Administrator"
-  principal_id         = local.principal_id
-}
-
-# Key Vault Secrets User role for backend identity
-resource "azurerm_role_assignment" "keyvault_backend_secrets" {
-  scope                = azurerm_key_vault.main.id
-  role_definition_name = "Key Vault Secrets User"
-  principal_id         = azurerm_user_assigned_identity.backend.principal_id
-}
->>>>>>> 13a5ea9a
+}
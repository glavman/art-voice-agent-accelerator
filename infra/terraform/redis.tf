--- conflicted
+++ resolved
@@ -1,4 +1,3 @@
-<<<<<<< HEAD
 # ============================================================================
 # AZURE CACHE FOR REDIS (ENTERPRISE)
 # ============================================================================
@@ -79,87 +78,4 @@
   type      = "Microsoft.Cache/redisEnterprise@2024-09-01-preview"
   name      = azapi_resource.redisEnterprise.name
   parent_id = azurerm_resource_group.main.id
-}
-=======
-# ============================================================================
-# AZURE CACHE FOR REDIS (ENTERPRISE)
-# ============================================================================
-/*
-Note: This is a generated HCL content from the JSON input which is based on the latest API version available.
-To import the resource, please run the following command:
-terraform import azapi_resource.redisEnterprise /subscriptions/63862159-43c8-47f7-9f6f-6c63d56b0e17/resourceGroups/rg-spoke-rtaudioagent-dev/providers/Microsoft.Cache/redisEnterprise/redis-rtaudioagent-ewakfdmmzxzby?api-version=2024-09-01-preview
-
-Or add the below config:
-import {
-  id = "/subscriptions/63862159-43c8-47f7-9f6f-6c63d56b0e17/resourceGroups/rg-spoke-rtaudioagent-dev/providers/Microsoft.Cache/redisEnterprise/redis-rtaudioagent-ewakfdmmzxzby?api-version=2024-09-01-preview"
-  to = azapi_resource.redisEnterprise
-}
-*/
-resource "azapi_resource" "redisEnterprise" {
-  type      = "Microsoft.Cache/redisEnterprise@2024-09-01-preview"
-  parent_id = azurerm_resource_group.main.id
-  name      = local.resource_names.redis
-  location  = azurerm_resource_group.main.location
-  body = {
-    properties = {
-      highAvailability  = var.enable_redis_ha ? "Enabled" : "Disabled"
-      minimumTlsVersion = "1.2"
-    }
-    sku = {
-      name = var.redis_sku
-    }
-  }
-  tags = local.tags
-}
-
-# Redis Enterprise Database with RBAC authentication
-resource "azapi_resource" "redisDatabase" {
-  type      = "Microsoft.Cache/redisEnterprise/databases@2024-09-01-preview"
-  parent_id = azapi_resource.redisEnterprise.id
-  name      = "default"
-  body = {
-    properties = {
-      clientProtocol           = "Encrypted"
-      clusteringPolicy         = "OSSCluster"
-      evictionPolicy           = "VolatileLRU"
-      port                     = var.redis_port
-      accessKeysAuthentication = "Disabled"
-    }
-  }
-  depends_on = [azapi_resource.redisEnterprise]
-}
-
-resource "azapi_resource" "backendRedisUser" {
-  type      = "Microsoft.Cache/redisEnterprise/databases/accessPolicyAssignments@2024-09-01-preview"
-  name      = "backendaccess"
-  parent_id = azapi_resource.redisDatabase.id
-  body = {
-    properties = {
-      accessPolicyName = "default"
-      user = {
-        objectId = azurerm_user_assigned_identity.backend.principal_id
-      }
-    }
-  }
-}
-
-resource "azapi_resource" "principalRedisUser" {
-  type      = "Microsoft.Cache/redisEnterprise/databases/accessPolicyAssignments@2024-09-01-preview"
-  name      = "principalaccess"
-  parent_id = azapi_resource.redisDatabase.id
-  body = {
-    properties = {
-      accessPolicyName = "default"
-      user = {
-        objectId = data.azuread_client_config.current.object_id
-      }
-    }
-  }
-}
-
-data "azapi_resource" "redis_enterprise_fetched" {
-  type      = "Microsoft.Cache/redisEnterprise@2024-09-01-preview"
-  name      = azapi_resource.redisEnterprise.name
-  parent_id = azurerm_resource_group.main.id
-}
->>>>>>> 13a5ea9a
+}
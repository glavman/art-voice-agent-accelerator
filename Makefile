--- conflicted
+++ resolved
@@ -77,11 +77,7 @@
 # Target to run the Streamlit app locally
 
 stt_aoai_tts_server: 
-<<<<<<< Updated upstream
-	python rtagents/rtagent/backend/main.py
-=======
 	python rtagents/RTAgent/backend/main.py
->>>>>>> Stashed changes
 
 stt_aoai_tts_browser: 
 	cd rtagents/RTAgent/frontend && npm install && npm run dev

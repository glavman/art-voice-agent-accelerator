--- conflicted
+++ resolved
@@ -1,368 +1,165 @@
-<<<<<<< HEAD
-<!-- markdownlint-disable MD033 MD041 -->
-
-# 🎙️ **RTAgent**  
-*Real-Time Voice Intelligence Framework on Azure*
-
-> **RTAgent** fuses **Azure Communication Services (ACS)**, **Azure Speech**, **Azure OpenAI**, and first-class observability into a single low-latency voice stack. Plug in any YAML-defined agent—insurance FNOL, healthcare triage, legal intake—and go live **using only GA Azure services**.
-
-## 📑 Table of Contents
-1. [Overview](#overview)
-2. [Key Features](#key-features)
-3. [Solution Architecture](#solution-architecture)
-4. [Latency & Barge-In Budget](#latency--barge-in-budget)
-5. [Extensibility](#extensibility)
-6. [Getting Started](#getting-started)
-    1. [Local Quick-Start](#local-quick-start)
-7. [Deployment on Azure](#deployment-on-azure)
-    1. [Standard Deployment (Recommended)](#standard-deployment-recommended)
-    2. [Alternative Deployment (Without azd)](#alternative-deployment-without-azd)
-8. [Load & Chaos Testing](#load--chaos-testing)
-9. [Repository Layout](#repository-layout)
-10. [Roadmap](#roadmap)
-11. [Contributing](#contributing)
-12. [License & Disclaimer](#license--disclaimer)
-
-## **Overview** 
-
-<img src="utils/images/RTAGENT.png" align="right" height="180" alt="RTAgent Logo" />
-
-> **88 %** of customers still make a **phone call** when they need real support  
-> — yet most IVRs feel like 1999. **RTAgent** fixes that.
-
-**RTAgent in a nutshell**
-
-RTAgent is a voice-to-voice AI pipeline that you can splice into any phone line, web client, or CCaaS flow. Audio enters through ACS, is transcribed on the fly, routed through your own modular agent chain, and then streamed back as TTS— all in a single sub-second loop. Every step is exposed as a micro-module so you can fine-tune latency, swap models, or inject custom business logic without touching the rest of the stack. The result: natural conversation and granular control over each hop of the call.
-
-### **✨ Key Capabilities**
-
-- **Omni-channel** — same agent for PSTN, Teams, or web chat (see diagram below).  
-- **YAML-defined agents** — hot-swap FNOL, triage, billing, or any custom intent with **low code**.  
-- **Robust barge-in** — partial STT cancels TTS instantly; no “talk-over” frustration.  
-- **Structured output** — native JSON / function calling ready for CRM, EMR, or claims systems.  
-- **Enterprise WebSocket middleware** — unifies voice-to-voice streams, elastically multiplexes thousands of concurrent sessions, and slots cleanly into existing CX stacks for at-scale conversational routing.  
-
-<img src="utils/images/omnichannel_rt_voice.png" align="center" alt="Omni-channel RT Voice Experience diagram" width="800
-"/>
-
-*(Left: callers on web & phone → RTAgent; right: seamless CCaaS escalation when a human is truly needed)*
-
-## **Key Features**
-
-| Category | Highlights |
-|----------|------------|
-| 🔄 Streaming | Bidirectional (PSTN ↔ WebSocket ↔ LLM) with < 500 ms RTT |
-| 🧠 Agents | Drop-in FNOL, Healthcare, Legal, or custom YAML agents |
-| 📊 Model Router | GPT-4o, GPT-4o-mini, phi per turn (cost/speed/quality aware) |
-| 🧰 Tools | Function-calling tool store; call external APIs in-flight |
-| 📈 Scale | Queue-backed session manager across Container Apps replicas |
-| 🛡️ Enterprise | App Gateway + WAF, private endpoints, managed identity |
-| 🧪 Testing | Azure Load Testing, Locust, Artillery scripts included |
-| 📞 CCaaS Bridge | Seamless SIP hand-off between ACS and any CCaaS (Amazon Connect, Genesys, Five9) |
-
-## **Solution Architecture**
-
-```mermaid
-flowchart LR
-  %% ─────────────── 1 · Users ─────────────────────
-  subgraph "Users"
-    PSTN["📞 PSTN / Teams"]
-    WEB["🌐 Web / Mobile"]
-  end
-
-  %% ─────────────── 2 · Telco Bridge ──────────────
-  subgraph "Telco Bridge (PSTN only)"
-    CCaaS["🏢 CCaaS / Telco"]
-    ACS["🔗 Azure Comm Svc"]
-  end
-
-  %% ─────────────── 3 · Real-Time Engine ──────────
-  subgraph "🎙️ Real-Time Engine"
-    Planner["🧭 Planner / Orchestrator"]
-    Tools["🔧 Tool Store"]
-    Memory["🗃️ Memory Store"]
-
-    %% ---- RTAgent with internal pipeline
-    subgraph RTAgent
-      STT["STT"] --> LLM["LLM"] --> TTS["TTS"]
-    end
-
-    %% LLM reaches out to stores (dashed = data look-ups)
-    LLM -.-> Tools
-    LLM -.-> Memory
-  end
-
-  %% === Inbound voice =========================================================
-  PSTN --> CCaaS -->|SIP / RTP| ACS -->|WebSocket audio| Planner
-  WEB  -->|WebSocket audio| Planner
-
-  %% === Planner → Agent =======================================================
-  Planner --> RTAgent
-  RTAgent --> Planner
-
-  %% === Outbound voice (same path back) =======================================
-  Planner -->|WebSocket audio| ACS --> CCaaS --> PSTN
-  Planner -->|WebSocket audio| WEB
-
-  %% Styling
-  classDef bridge fill:#0078D4,color:#fff,stroke-width:2px
-  classDef store  fill:#FFE082,color:#000,stroke-width:1px,stroke:#F57F17,stroke-dasharray: 5
-  class CCaaS,ACS bridge
-  class Tools,Memory store
-```
-
-Detailed flow, infra, and state diagrams live in `docs/Architecture.md`.
-
-## **Latency & Barge-In Budget**
-
-| Hop | Target | Key Tuning |
-|-----|--------|------------|
-| STT first-byte | 40–60 ms | WebSocket streaming models |
-| LLM token | 15–40 ms | GPT-4o / cost-tier routing |
-| TTS first-byte | 45–70 ms | 24 kHz output, low-latency mode |
-| Network | ~20 ms | Same-region services |
-
-**Barge-In Flow**
-
-1. Partial STT from ACS (<10 ms) triggers `on_partial`.  
-2. Current TTS stream cancelled; `StopAudio` sent to ACS.  
-3. New speech queued; playback starts immediately—no audible clip.  
-
-Full code walk-through: `docs/ACSBargeInFlow.md`.
-
-## **Extensibility**
-
-| Extension Point | How-To |
-|-----------------|--------|
-| 🧩 New Agent | Implement new agents in `rtagents/agents/` |
-| 🔧 Tool | Add a function in `tools/`, reference in YAML |
-| 🧠 Memory | Swap Redis for Cosmos DB / Vector DB |
-| 🎯 Router | Edit `router.yaml` to balance cost vs. speed |
-
-Cross-cloud and CCaaS integrations are documented in `docs/IntegrationPoints.md`.
-
-## **Getting Started**
-
-### Local Quick-Start
-
-```bash
-# 1️⃣ Backend (FastAPI + Uvicorn)
-git clone https://github.com/your-org/gbb-ai-audio-agent.git
-cd gbb-ai-audio-agent/rtagents/RTAgent/backend
-python -m venv .venv && source .venv/bin/activate
-pip install -r requirements.txt
-cp .env.sample .env   # add ACS, Speech, OpenAI keys
-python server.py      # ws://localhost:8010/realtime
-```
-
-```bash
-# 2️⃣ Frontend (Vite + React)
-cd ../../frontend
-npm install
-npm run dev           # http://localhost:5173
-```
-
-Dial-in from a real phone? Expose your backend with **Azure Dev Tunnels**, update `BASE_URL` in both `.env` files, and mirror the URL in the ACS event subscription.
-
-## **Deployment on Azure**
-
-### Standard Deployment (Recommended)
-
-```bash
-azd auth login
-azd up         # full infra + code (~15 min)
-```
-
-### Alternative Deployment (Without azd)
-
-For environments where Azure Developer CLI cannot be used, we provide make targets that emulate azd functionality:
-
-```bash
-# Set required environment variables
-export AZURE_SUBSCRIPTION_ID="<your-subscription-id>"
-export AZURE_ENV_NAME="dev"
-export AZURE_LOCATION="eastus2"
-
-# Full deployment
-make azure_up
-```
-
-**Alternative methods:**
-
-1. **Using the azd emulator script:**
-   ```bash
-   # Unix/Linux/macOS
-   ./devops/scripts/azd-emulator.sh up
-   
-   # Windows PowerShell
-   .\devops\scripts\azd-emulator.ps1 up
-   ```
-
-2. **Step-by-step deployment:**
-   ```bash
-   make azure_init        # Initialize environment
-   make azure_plan        # Review infrastructure plan
-   make azure_provision   # Deploy infrastructure
-   make azure_deploy      # Deploy applications
-   ```
-
-For detailed instructions, see: [`docs/AzdEmulation.md`](docs/AzdEmulation.md)
-
-### Deployment Features
-
-• SSL via Key Vault ‑> App Gateway  
-• Container Apps auto-scale (KEDA)  
-• Private Redis, Cosmos DB, OpenAI endpoints  
-
-Step-by-step guide: `docs/DeploymentGuide.md`.
-
-## **Load & Chaos Testing**
-
-Targets: **<500 ms STT→TTS • 1k+ concurrent calls • >99.5 % success** (WIP)
-
-```bash
-az load test run --test-plan tests/load/azure-load-test.yaml
-```
-
-Locust & Artillery scripts: `docs/LoadTesting.md`.
-
-
-## **Repository Layout**
-```text
-gbb-ai-audio-agent/
-├── .github/          # CI / CD
-├── docs/             # Architecture, Deployment, Integration
-├── infra/            # Bicep modules & azd templates
-├── rtagents/         # Core Python package (agents, tools, router) [backend + Frontend (React + Vite frontend)]
-├── labs/             # Jupyter notebooks & PoCs
-├── src/              # source code libraries
-├── tests/            # pytest + load tests
-├── utils/            # diagrams & helper scripts
-└── Makefile, docker-compose.yml, CHANGELOG.md …
-```
-
-## **Roadmap**
-- Live Agent API integration
-- Multi-modal agents (docs + images)  
-
-## **Contributing**
-PRs & issues welcome—see `CONTRIBUTING.md` and run `make pre-commit` before pushing.
-
-## **License & Disclaimer**
-Released under MIT. This sample is **not** an official Microsoft product—validate compliance (HIPAA, PCI, GDPR, etc.) before production use.
-
-<br>
-
-> [!IMPORTANT]  
-=======
-<!-- markdownlint-disable MD033 MD041 -->
-
-# 🎙️ **RTVoice Accelerator**  
-*Omni-channel, real-time voice-intelligence accelerator framework on Azure*
-
-**RTAgent** is an accelerator that delivers a friction-free, AI-driven voice experience—whether callers dial a phone number, speak to an IVR, or click “Call Me” in a web app. Built entirely on generally available Azure services—Azure Communication Services, Azure AI, and Azure App Service—it provides a low-latency stack that scales on demand while keeping the AI layer fully under your control.
-
-Design a single agent or orchestrate multiple specialist agents (claims intake, authorization triage, appointment scheduling—anything). The framework allows you to build your voice agent from scratch, incorporate long- and short-term memory, configure actions, and fine-tune your TTS and STT layers to give any workflow an intelligent voice.
-
-## **Overview** 
-
-<img src="utils/images/RTAGENT.png" align="right" height="180" alt="RTAgent Logo" />
-
-> **88 %** of customers still make a **phone call** when they need real support  
-> — yet most IVRs feel like 1999. **RTAgent** fixes that.
-
-**RTAgent in a nutshell**
-
-RT Agent is a plug-and-play accelerator, voice-to-voice AI pipeline that slots into any phone line, web client, or CCaaS flow. Caller audio arrives through Azure Communication Services (ACS), is transcribed by a dedicated STT component, routed through your agent chain of LLMs, tool calls, and business logic, then re-synthesised by a TTS component—all in a sub-second round-trip. Because each stage runs as an independent microservice, you can swap models, fine-tune latency budgets, or inject custom logic without touching the rest of the stack. The result is natural, real-time conversation with precision control over every hop of the call.
-
-<img src="utils/images/RTAgentArch.png" alt="RTAgent Logo" />
-
-<br>
-
-| What you get | How it helps |
-|--------------|--------------|
-| **Sub-second loop** (STT → LLM/Tools → TTS) | Conversations feel human, not robotic latency-ridden dialogs. |
-| **100 % GA Azure stack** | No private previews, no hidden SKUs—easy procurement & support. |
-| **Drop-in YAML agents** | Spin up FNOL claims bots, triage nurses, or legal intake in minutes. |
-| **Micro-service architecture** | Swap models, tune latency, or add new business logic without redeploying the whole stack. |
-
-## Deploy and Customize the Demo App Using the RTAgent Framework
-
-### **🚀 One-Command Azure Deployment**
-
-Provision the full solution—including App Gateway, Container Apps, Cosmos DB, Redis, OpenAI, and Key Vault—with a single command:
-
-```bash
-azd auth login
-azd up   # ~15 min for complete infra and code deployment
-```
-
-**Key Features:**
-- TLS managed by Key Vault and App Gateway
-- KEDA auto-scales RT Agent workers
-- All outbound calls remain within a private VNet
-
-For a detailed deployment walkthrough, see [`docs/DeploymentGuide.md`](docs/DeploymentGuide.md).
-
-**Project Structure Highlights:**
-
-| Path                | Description                                 |
-|---------------------|---------------------------------------------|
-| apps/rtagent/backend| FastAPI + WebSocket voice pipeline          |
-| apps/rtagent/frontend| Vite + React demo client                   |
-| apps/rtagent/scripts| Helper launchers (backend, frontend, tunnel)|
-| infra/              | Bicep/Terraform IaC                        |
-| docs/               | Architecture, agents, tuning guides         |
-| tests/              | Pytest suite                               |
-| Makefile            | One-line dev commands                       |
-| environment.yaml    | Conda environment spec (name: audioagent)   |
-
-### *⚡ Run the app Local*
-
-**Prerequisites:** Infra deployed (above), Conda, Node.js ≥ 18, Azure CLI with `dev-tunnel` extension.
-
-**Backend (FastAPI + Uvicorn):**
-```bash
-git clone https://github.com/your-org/gbb-ai-audio-agent.git
-cd gbb-ai-audio-agent/rtagents/RTAgent/backend
-python -m venv .venv && source .venv/bin/activate
-pip install -r requirements.txt
-cp .env.sample .env   # Configure ACS, Speech, and OpenAI keys
-python server.py      # Starts backend at ws://localhost:8010/realtime
-```
-
-**Frontend (Vite + React):**
-```bash
-cd ../../frontend
-npm install
-npm run dev           # Starts frontend at http://localhost:5173
-```
-
-> Need more help?
-> Refer to [`apps/README.md`](apps/README.md) for a step-by-step walkthrough of the demo app built with the RTAgent framework, along with guidance on how to customize it for your specific use case.
-
-## **Load and Chaos Testing**
-
-Worried about the solution’s ability to scale under your application’s load? Here’s a guide to help you with horizontal scaling tests...
-
-```bash
-az load test run --test-plan tests/load/azure-load-test.yaml
-```
-
-Additional load test scripts (Locust, Artillery) are available in [`docs/LoadTesting.md`](docs/LoadTesting.md).
-
-## **Roadmap**
-- Live Agent API integration
-- Multi-modal agents (documents, images)
-
-## **Contributing**
-PRs & issues welcome—see `CONTRIBUTING.md` and run `make pre-commit` before pushing.
-
-## **License & Disclaimer**
-Released under MIT. This sample is **not** an official Microsoft product—validate compliance (HIPAA, PCI, GDPR, etc.) before production use.
-
-<br>
-
-> [!IMPORTANT]  
->>>>>>> 3e48ebca
+<!-- markdownlint-disable MD033 MD041 -->
+
+# 🎙️ **RTVoice Accelerator**  
+*Omni-channel, real-time voice-intelligence accelerator framework on Azure*
+
+**RTAgent** is an accelerator that delivers a friction-free, AI-driven voice experience—whether callers dial a phone number, speak to an IVR, or click “Call Me” in a web app. Built entirely on generally available Azure services—Azure Communication Services, Azure AI, and Azure App Service—it provides a low-latency stack that scales on demand while keeping the AI layer fully under your control.
+
+Design a single agent or orchestrate multiple specialist agents (claims intake, authorization triage, appointment scheduling—anything). The framework allows you to build your voice agent from scratch, incorporate long- and short-term memory, configure actions, and fine-tune your TTS and STT layers to give any workflow an intelligent voice.
+
+## **Overview** 
+
+<img src="utils/images/RTAGENT.png" align="right" height="180" alt="RTAgent Logo" />
+
+> **88 %** of customers still make a **phone call** when they need real support  
+> — yet most IVRs feel like 1999. **RTAgent** fixes that.
+
+**RTAgent in a nutshell**
+
+RT Agent is a plug-and-play accelerator, voice-to-voice AI pipeline that slots into any phone line, web client, or CCaaS flow. Caller audio arrives through Azure Communication Services (ACS), is transcribed by a dedicated STT component, routed through your agent chain of LLMs, tool calls, and business logic, then re-synthesised by a TTS component—all in a sub-second round-trip. Because each stage runs as an independent microservice, you can swap models, fine-tune latency budgets, or inject custom logic without touching the rest of the stack. The result is natural, real-time conversation with precision control over every hop of the call.
+
+<img src="utils/images/RTAgentArch.png" alt="RTAgent Logo" />
+
+<br>
+
+| What you get | How it helps |
+|--------------|--------------|
+| **Sub-second loop** (STT → LLM/Tools → TTS) | Conversations feel human, not robotic latency-ridden dialogs. |
+| **100 % GA Azure stack** | No private previews, no hidden SKUs—easy procurement & support. |
+| **Drop-in YAML agents** | Spin up FNOL claims bots, triage nurses, or legal intake in minutes. |
+| **Micro-service architecture** | Swap models, tune latency, or add new business logic without redeploying the whole stack. |
+
+## Deploy and Customize the Demo App Using the RTAgent Framework
+
+### **🚀 One-Command Azure Deployment**
+
+Provision the full solution—including App Gateway, Container Apps, Cosmos DB, Redis, OpenAI, and Key Vault—with a single command:
+
+```bash
+azd auth login
+azd up   # ~15 min for complete infra and code deployment
+```
+
+**Key Features:**
+- TLS managed by Key Vault and App Gateway
+- KEDA auto-scales RT Agent workers
+- All outbound calls remain within a private VNet
+
+For a detailed deployment walkthrough, see [`docs/DeploymentGuide.md`](docs/DeploymentGuide.md).
+
+**Project Structure Highlights:**
+
+| Path                | Description                                 |
+|---------------------|---------------------------------------------|
+| apps/rtagent/backend| FastAPI + WebSocket voice pipeline          |
+| apps/rtagent/frontend| Vite + React demo client                   |
+| apps/rtagent/scripts| Helper launchers (backend, frontend, tunnel)|
+| infra/              | Bicep/Terraform IaC                        |
+| docs/               | Architecture, agents, tuning guides         |
+| tests/              | Pytest suite                               |
+| Makefile            | One-line dev commands                       |
+| environment.yaml    | Conda environment spec (name: audioagent)   |
+
+### *⚡ Run the app Local*
+
+**Prerequisites:** Infra deployed (above), Conda, Node.js ≥ 18, Azure CLI with `dev-tunnel` extension.
+
+**Backend (FastAPI + Uvicorn):**
+```bash
+git clone https://github.com/your-org/gbb-ai-audio-agent.git
+cd gbb-ai-audio-agent/rtagents/RTAgent/backend
+python -m venv .venv && source .venv/bin/activate
+pip install -r requirements.txt
+cp .env.sample .env   # Configure ACS, Speech, and OpenAI keys
+python server.py      # Starts backend at ws://localhost:8010/realtime
+```
+
+**Frontend (Vite + React):**
+```bash
+cd ../../frontend
+npm install
+npm run dev           # Starts frontend at http://localhost:5173
+```
+
+> Need more help?
+> Refer to [`apps/README.md`](apps/README.md) for a step-by-step walkthrough of the demo app built with the RTAgent framework, along with guidance on how to customize it for your specific use case.
+
+## **Load and Chaos Testing**
+
+Worried about the solution’s ability to scale under your application’s load? Here’s a guide to help you with horizontal scaling tests...
+## **Deployment on Azure**
+
+### Standard Deployment (Recommended)
+
+```bash
+azd auth login
+azd up         # full infra + code (~15 min)
+```
+
+### Alternative Deployment (Without azd)
+
+For environments where Azure Developer CLI cannot be used, we provide make targets that emulate azd functionality:
+
+```bash
+# Set required environment variables
+export AZURE_SUBSCRIPTION_ID="<your-subscription-id>"
+export AZURE_ENV_NAME="dev"
+export AZURE_LOCATION="eastus2"
+
+# Full deployment
+make azure_up
+```
+
+**Alternative methods:**
+
+1. **Using the azd emulator script:**
+   ```bash
+   # Unix/Linux/macOS
+   ./devops/scripts/azd-emulator.sh up
+   
+   # Windows PowerShell
+   .\devops\scripts\azd-emulator.ps1 up
+   ```
+
+2. **Step-by-step deployment:**
+   ```bash
+   make azure_init        # Initialize environment
+   make azure_plan        # Review infrastructure plan
+   make azure_provision   # Deploy infrastructure
+   make azure_deploy      # Deploy applications
+   ```
+
+For detailed instructions, see: [`docs/AzdEmulation.md`](docs/AzdEmulation.md)
+
+### Deployment Features
+
+• SSL via Key Vault ‑> App Gateway  
+• Container Apps auto-scale (KEDA)  
+• Private Redis, Cosmos DB, OpenAI endpoints  
+
+Step-by-step guide: `docs/DeploymentGuide.md`.
+
+## **Load & Chaos Testing**
+
+Targets: **<500 ms STT→TTS • 1k+ concurrent calls • >99.5 % success** (WIP)
+
+```bash
+az load test run --test-plan tests/load/azure-load-test.yaml
+```
+
+Additional load test scripts (Locust, Artillery) are available in [`docs/LoadTesting.md`](docs/LoadTesting.md).
+
+## **Roadmap**
+- Live Agent API integration
+- Multi-modal agents (documents, images)
+
+## **Contributing**
+PRs & issues welcome—see `CONTRIBUTING.md` and run `make pre-commit` before pushing.
+
+## **License & Disclaimer**
+Released under MIT. This sample is **not** an official Microsoft product—validate compliance (HIPAA, PCI, GDPR, etc.) before production use.
+
+<br>
+
+> [!IMPORTANT]  
 > This software is provided for demonstration purposes only. It is not intended to be relied upon for any production workload. The creators of this software make no representations or warranties of any kind, express or implied, about the completeness, accuracy, reliability, suitability, or availability of the software or related content. Any reliance placed on such information is strictly at your own risk.